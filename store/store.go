package store

import (
	"cmp"
	"context"
	"errors"
	"fmt"
	"slices"
	"sync"
	"sync/atomic"
	"time"

	lru "github.com/hashicorp/golang-lru/v2"
	"github.com/ipfs/go-datastore"
	"github.com/ipfs/go-datastore/namespace"
	logging "github.com/ipfs/go-log/v2"

	"github.com/celestiaorg/go-header"
)

var log = logging.Logger("header/store")

var (
	// defaultStorePrefix defines default datastore prefix
	defaultStorePrefix = datastore.NewKey("headers")
	// errStoppedStore is returned for attempted operations on a stopped store
	errStoppedStore = errors.New("stopped store")
)

// Store implements the Store interface for Headers over Datastore.
type Store[H header.Header[H]] struct {
	// header storing
	//
	// underlying KV store
	ds datastore.Batching
	// adaptive replacement cache of headers
	cache *lru.TwoQueueCache[string, H]
	// metrics collection instance
	metrics *metrics

	// header heights management
	//
	// maps heights to hashes
	heightIndex *heightIndexer[H]
	// manages current store read head height (1) and
	// allows callers to wait until header for a height is stored (2)
	heightSub *heightSub[H]

	// writing to datastore
	//
	// queue of headers to be written
	writes chan []H
	// signals when writes are finished
	writesDn chan struct{}
	// writeHead maintains the current write head
	writeHead atomic.Pointer[H]

	knownHeadersLk sync.Mutex
	// knownHeaders tracks all processed headers
	// to advance writeHead only over continuous headers.
	knownHeaders map[uint64]H

	// pending keeps headers pending to be written in one batch
	pending *batch[H]

	Params Parameters
}

// NewStore constructs a Store over datastore.
// The datastore must have a head there otherwise Start will error.
// For first initialization of Store use NewStoreWithHead.
func NewStore[H header.Header[H]](ds datastore.Batching, opts ...Option) (*Store[H], error) {
	return newStore[H](ds, opts...)
}

func newStore[H header.Header[H]](ds datastore.Batching, opts ...Option) (*Store[H], error) {
	params := DefaultParameters()
	for _, opt := range opts {
		opt(&params)
	}

	if err := params.Validate(); err != nil {
		return nil, fmt.Errorf("header/store: store creation failed: %w", err)
	}

	cache, err := lru.New2Q[string, H](params.StoreCacheSize)
	if err != nil {
		return nil, fmt.Errorf("failed to create index cache: %w", err)
	}

	prefix := params.storePrefix
	if len(prefix.String()) == 0 {
		prefix = defaultStorePrefix
	}

	wrappedStore := namespace.Wrap(ds, prefix)
	index, err := newHeightIndexer[H](wrappedStore, params.IndexCacheSize)
	if err != nil {
		return nil, fmt.Errorf("failed to create height indexer: %w", err)
	}

	var metrics *metrics
	if params.metrics {
		metrics, err = newMetrics()
		if err != nil {
			return nil, err
		}
	}

	return &Store[H]{
		ds:          wrappedStore,
		cache:       cache,
		metrics:     metrics,
		heightIndex: index,
		heightSub:   newHeightSub[H](),
		writes:      make(chan []H, 16),
		writesDn:    make(chan struct{}),
		pending:     newBatch[H](params.WriteBatchSize),
		Params:      params,

		knownHeaders: make(map[uint64]H),
	}, nil
}

func (s *Store[H]) Init(ctx context.Context, initial H) error {
	if s.heightSub.isInited() {
		return errors.New("store already initialized")
	}
	// trust the given header as the initial head
	err := s.flush(ctx, initial)
	if err != nil {
		return err
	}

	log.Infow("initialized head", "height", initial.Height(), "hash", initial.Hash())
	s.heightSub.Pub(initial)
	return nil
}

func (s *Store[H]) Start(context.Context) error {
	// closed s.writesDn means that store was stopped before, recreate chan.
	select {
	case <-s.writesDn:
		s.writesDn = make(chan struct{})
	default:
	}

	go s.flushLoop()
	return nil
}

func (s *Store[H]) Stop(ctx context.Context) error {
	select {
	case <-s.writesDn:
		return errStoppedStore
	default:
	}
	// signal to prevent further writes to Store
	select {
	case s.writes <- nil:
	case <-ctx.Done():
		return ctx.Err()
	}
	// wait till it is done writing
	select {
	case <-s.writesDn:
	case <-ctx.Done():
		return ctx.Err()
	}

	// cleanup caches
	s.cache.Purge()
	s.heightIndex.cache.Purge()
	return s.metrics.Close()
}

func (s *Store[H]) Height() uint64 {
	ctx, cancel := context.WithTimeout(context.Background(), time.Second)
	defer cancel()

	head, err := s.Head(ctx)
	if err != nil {
		if errors.Is(err, context.Canceled) ||
			errors.Is(err, datastore.ErrNotFound) {
			return 0
		}
		panic(err)
	}
	return head.Height()
}

// Head returns the highest contiguous header written to the store.
func (s *Store[H]) Head(ctx context.Context, _ ...header.HeadOption[H]) (H, error) {
	headPtr := s.writeHead.Load()
	if headPtr != nil {
		return *headPtr, nil
	}

	head, err := s.readHead(ctx)
	if err != nil {
		var zero H
		return zero, err
	}

	s.writeHead.CompareAndSwap(nil, &head)

	return head, nil
}

func (s *Store[H]) Get(ctx context.Context, hash header.Hash) (H, error) {
	var zero H
	if v, ok := s.cache.Get(hash.String()); ok {
		return v, nil
	}
	// check if the requested header is not yet written on disk
	if h := s.pending.Get(hash); !h.IsZero() {
		return h, nil
	}

	b, err := s.get(ctx, hash)
	if err != nil {
		return zero, err
	}

	h := header.New[H]()
	err = h.UnmarshalBinary(b)
	if err != nil {
		return zero, err
	}

	s.cache.Add(h.Hash().String(), h)
	return h, nil
}

func (s *Store[H]) GetByHeight(ctx context.Context, height uint64) (H, error) {
	var zero H
	if height == 0 {
		return zero, errors.New("header/store: height must be bigger than zero")
	}
	// if the requested 'height' was not yet published
	// we subscribe to it
	h, err := s.heightSub.Sub(ctx, height)
	if !errors.Is(err, errElapsedHeight) {
		return h, err
	}
	// otherwise, the errElapsedHeight is thrown,
	// which means the requested 'height' should be present
	//
	// check if the requested header is not yet written on disk
	if h := s.pending.GetByHeight(height); !h.IsZero() {
		return h, nil
	}

	hash, err := s.heightIndex.HashByHeight(ctx, height)
	if err != nil {
		if errors.Is(err, datastore.ErrNotFound) {
			return zero, header.ErrNotFound
		}

		return zero, err
	}

	return s.Get(ctx, hash)
}

func (s *Store[H]) GetRangeByHeight(
	ctx context.Context,
	from H,
	to uint64,
) ([]H, error) {
	headers, err := s.getRangeByHeight(ctx, from.Height()+1, to)
	if err != nil {
		return nil, err
	}
	return headers, nil
}

func (s *Store[H]) GetRange(ctx context.Context, from, to uint64) ([]H, error) {
	return s.getRangeByHeight(ctx, from, to)
}

func (s *Store[H]) getRangeByHeight(ctx context.Context, from, to uint64) ([]H, error) {
	// as the requested range is non-inclusive in the end[from;to), we need to compare
	// `from` with `to-1`
	if from > to-1 {
		return nil, fmt.Errorf("header/store: invalid range(%d,%d)", from, to-1)
	}
	h, err := s.GetByHeight(ctx, to-1)
	if err != nil {
		return nil, err
	}

	ln := to - from
	headers := make([]H, ln)
	for i := ln - 1; i > 0; i-- {
		headers[i] = h
		h, err = s.Get(ctx, h.LastHeader())
		if err != nil {
			return nil, err
		}
	}
	headers[0] = h

	return headers, nil
}

func (s *Store[H]) Has(ctx context.Context, hash header.Hash) (bool, error) {
	if ok := s.cache.Contains(hash.String()); ok {
		return ok, nil
	}
	// check if the requested header is not yet written on disk
	if ok := s.pending.Has(hash); ok {
		return ok, nil
	}

	return s.ds.Has(ctx, datastore.NewKey(hash.String()))
}

func (s *Store[H]) HasAt(_ context.Context, height uint64) bool {
	return height != uint64(0) && s.Height() >= height
}

// Append the given headers to the store. Real write to the disk happens
// asynchronously and might fail without reporting error (just logging).
func (s *Store[H]) Append(ctx context.Context, headers ...H) error {
	lh := len(headers)
	if lh == 0 {
		return nil
	}

	// take current write head to verify headers against
	head, err := s.Head(ctx)
	if err != nil {
		return err
	}

	slices.SortFunc(headers, func(a, b H) int {
		return cmp.Compare(a.Height(), b.Height())
	})

	// collect valid headers
	verified := make([]H, 0, lh)
	for i, h := range headers {
		err = head.Verify(h)
		if err != nil {
			var verErr *header.VerifyError
			if errors.As(err, &verErr) {
				log.Errorw("invalid header",
					"height_of_head", head.Height(),
					"hash_of_head", head.Hash(),
					"height_of_invalid", h.Height(),
					"hash_of_invalid", h.Hash(),
					"reason", verErr.Reason)
			}
			// if the first header is invalid, no need to go further
			if i == 0 {
				// and simply return
				return err
			}
			// otherwise, stop the loop and apply headers appeared to be valid
			break
		}
		verified = append(verified, h)
		head = h
	}

	// queue headers to be written on disk
	select {
	case s.writes <- verified:
		// we return an error here after writing,
		// as there might be an invalid header in between of a given range
		return err
	default:
		s.metrics.writesQueueBlocked(ctx)
	}

	// if the writes queue is full, we block until it is not
	select {
	case s.writes <- verified:
		return err
	case <-s.writesDn:
		return errStoppedStore
	case <-ctx.Done():
		return ctx.Err()
	}
}

// flushLoop performs writing task to the underlying datastore in a separate routine
// This way writes are controlled and manageable from one place allowing
// (1) Appends not to be blocked on long disk IO writes and underlying DB compactions
// (2) Batching header writes
func (s *Store[H]) flushLoop() {
	defer close(s.writesDn)
	ctx := context.Background()
	for headers := range s.writes {
		// add headers to the pending and ensure they are accessible
		s.pending.Append(headers...)
		// and notify waiters if any + increase current read head height
		// it is important to do Pub after updating pending
		// so pending is consistent with atomic Height counter on the heightSub
		s.heightSub.Pub(headers...)
		// don't flush and continue if pending batch is not grown enough,
		// and Store is not stopping(headers == nil)
		if s.pending.Len() < s.Params.WriteBatchSize && headers != nil {
			continue
		}

		startTime := time.Now()
		toFlush := s.pending.GetAll()

		for i := 0; ; i++ {
			err := s.flush(ctx, toFlush...)
			if err == nil {
				break
			}

			from, to := toFlush[0].Height(), toFlush[len(toFlush)-1].Height()
			log.Errorw("writing header batch", "try", i+1, "from", from, "to", to, "err", err)
			s.metrics.flush(ctx, time.Since(startTime), s.pending.Len(), true)

			const maxRetrySleep = time.Second
			sleep := min(10*time.Duration(i+1)*time.Millisecond, maxRetrySleep)
			time.Sleep(sleep)
		}

<<<<<<< HEAD
		s.tryAdvanceHead(toFlush...)

=======
>>>>>>> 8f539799
		s.metrics.flush(ctx, time.Since(startTime), s.pending.Len(), false)
		// reset pending
		s.pending.Reset()

		if headers == nil {
			// a signal to stop
			return
		}
	}
}

// flush writes the given batch to datastore.
func (s *Store[H]) flush(ctx context.Context, headers ...H) error {
	ln := len(headers)
	if ln == 0 {
		return nil
	}

	batch, err := s.ds.Batch(ctx)
	if err != nil {
		return err
	}

	// collect all the headers in the batch to be written
	for _, h := range headers {
		b, err := h.MarshalBinary()
		if err != nil {
			return err
		}

		err = batch.Put(ctx, headerKey(h), b)
		if err != nil {
			return err
		}
	}

	// marshal and add to batch reference to the new head
	b, err := headers[ln-1].Hash().MarshalJSON()
	if err != nil {
		return err
	}

	err = batch.Put(ctx, headKey, b)
	if err != nil {
		return err
	}

	// write height indexes for headers as well
	if err := indexTo(ctx, batch, headers...); err != nil {
		return err
	}

	// finally, commit the batch on disk
	return batch.Commit(ctx)
}

// readHead loads the head from the datastore.
func (s *Store[H]) readHead(ctx context.Context) (H, error) {
	var zero H
	b, err := s.ds.Get(ctx, headKey)
	if err != nil {
		return zero, err
	}

	var head header.Hash
	err = head.UnmarshalJSON(b)
	if err != nil {
		return zero, err
	}

	return s.Get(ctx, head)
}

func (s *Store[H]) get(ctx context.Context, hash header.Hash) ([]byte, error) {
	startTime := time.Now()
	data, err := s.ds.Get(ctx, datastore.NewKey(hash.String()))
	if err != nil {
		s.metrics.readSingle(ctx, time.Since(startTime), true)
		if errors.Is(err, datastore.ErrNotFound) {
			return nil, header.ErrNotFound
		}
		return nil, err
	}

	s.metrics.readSingle(ctx, time.Since(startTime), false)
	return data, nil
}

// try advance heighest header if we saw a higher continuous before.
func (s *Store[H]) tryAdvanceHead(headers ...H) {
	headPtr := s.writeHead.Load()
	if headPtr == nil || len(headers) == 0 {
		return
	}

	s.knownHeadersLk.Lock()
	defer s.knownHeadersLk.Unlock()

	for _, h := range headers {
		s.knownHeaders[h.Height()] = h
	}

	currHead := *headPtr
	height := currHead.Height()
	newHead := currHead

	// try to move to the next height.
	for len(s.knownHeaders) > 0 {
		h, ok := s.knownHeaders[height+1]
		if !ok {
			break
		}
		newHead = h
		delete(s.knownHeaders, height+1)
		height++
	}

	// we found higher continuous header - update.
	if currHead.Height() < newHead.Height() {
		// we don't need CAS here because that's the only place
		// where writeHead is updated, knownHeadersLk ensures 1 goroutine.
		// NOTE: Store[H].Head also updates writeHead but only once when it's nil.
		s.writeHead.Store(&newHead)
		log.Infow("new head", "height", newHead.Height(), "hash", newHead.Hash())
		s.metrics.newHead(newHead.Height())
	}
}

// indexTo saves mapping between header Height and Hash to the given batch.
func indexTo[H header.Header[H]](ctx context.Context, batch datastore.Batch, headers ...H) error {
	for _, h := range headers {
		err := batch.Put(ctx, heightKey(h.Height()), h.Hash())
		if err != nil {
			return err
		}
	}
	return nil
}<|MERGE_RESOLUTION|>--- conflicted
+++ resolved
@@ -423,11 +423,8 @@
 			time.Sleep(sleep)
 		}
 
-<<<<<<< HEAD
 		s.tryAdvanceHead(toFlush...)
 
-=======
->>>>>>> 8f539799
 		s.metrics.flush(ctx, time.Since(startTime), s.pending.Len(), false)
 		// reset pending
 		s.pending.Reset()
