package headertest

import (
	"bytes"
	"context"
	"fmt"
	"sync"
	"testing"

	"github.com/celestiaorg/go-header"
)

type Generator[H header.Header[H]] interface {
	NextHeader() H
}

type Store[H header.Header[H]] struct {
	HeaderMu   sync.Mutex
	Headers    map[uint64]H
	HeadHeight uint64
	TailHeight uint64

	onDeleteMu sync.Mutex
	onDelete   []func(context.Context, uint64) error
}

// NewDummyStore creates a store for DummyHeader.
func NewDummyStore(t *testing.T) *Store[*DummyHeader] {
	return NewStore[*DummyHeader](t, NewTestSuite(t), 10)
}

// NewStore creates a generic mock store supporting different type of Headers based on Generator.
func NewStore[H header.Header[H]](_ *testing.T, gen Generator[H], numHeaders int) *Store[H] {
	store := &Store[H]{
		Headers: make(map[uint64]H),
	}

	for range numHeaders {
		h := gen.NextHeader()
		_ = store.Append(context.Background(), h)
	}

	return store
}

func (m *Store[H]) Init(context.Context, H) error { return nil }

func (m *Store[H]) Height() uint64 {
	return m.HeadHeight
}

func (m *Store[H]) Head(context.Context, ...header.HeadOption[H]) (H, error) {
	return m.Headers[m.HeadHeight], nil
}

func (m *Store[H]) Tail(context.Context) (H, error) {
	tail, ok := m.Headers[m.TailHeight]
	if !ok {
		var zero H
		return zero, header.ErrNotFound
	}
	return tail, nil
}

func (m *Store[H]) Get(_ context.Context, hash header.Hash) (H, error) {
	for _, header := range m.Headers {
		if bytes.Equal(header.Hash(), hash) {
			return header, nil
		}
	}
	var zero H
	return zero, header.ErrNotFound
}

func (m *Store[H]) GetByHeight(_ context.Context, height uint64) (H, error) {
	m.HeaderMu.Lock()
	defer m.HeaderMu.Unlock()
	if header, exists := m.Headers[height]; exists {
		return header, nil
	}
	var zero H
	return zero, header.ErrNotFound
}

<<<<<<< HEAD
func (m *Store[H]) DeleteRange(ctx context.Context, from, to uint64) error {
	if from >= to {
		return fmt.Errorf("malformed range, from: %d, to: %d", from, to)
	}

	if to > m.HeadHeight+1 {
		return fmt.Errorf("delete range to %d beyond current head+1(%d)", to, m.HeadHeight+1)
	}

	// Delete headers in the range [from:to)
	for h := from; h < to; h++ {
=======
func (m *Store[H]) DeleteTo(ctx context.Context, to uint64) error {
	m.HeaderMu.Lock()
	defer m.HeaderMu.Unlock()
	for h := m.TailHeight; h < to; h++ {
>>>>>>> aa5c4a61
		_, ok := m.Headers[h]
		if !ok {
			continue
		}

		for _, deleteFn := range m.onDelete {
			err := deleteFn(ctx, h)
			if err != nil {
				return err
			}
		}
		delete(m.Headers, h) // must be after deleteFn
	}

	// Update TailHeight if we deleted from the beginning
	if from <= m.TailHeight {
		m.TailHeight = to
	}

	// Update HeadHeight if we deleted from the end
	// Range is [from:to), so head is only affected if to > HeadHeight
	if to > m.HeadHeight {
		m.HeadHeight = from - 1
	}

	return nil
}

func (m *Store[H]) OnDelete(fn func(context.Context, uint64) error) {
	m.onDeleteMu.Lock()
	defer m.onDeleteMu.Unlock()

	m.onDelete = append(m.onDelete, fn)
}

func (m *Store[H]) GetRange(ctx context.Context, from, to uint64) ([]H, error) {
	return m.getRangeByHeight(ctx, from, to)
}

// GetRangeByHeight returns headers in range [from; to).
func (m *Store[H]) GetRangeByHeight(ctx context.Context, fromHead H, to uint64) ([]H, error) {
	from := fromHead.Height() + 1
	return m.getRangeByHeight(ctx, from, to)
}

func (m *Store[H]) getRangeByHeight(_ context.Context, from, to uint64) ([]H, error) {
	if to <= from {
		return nil, fmt.Errorf("malformed range, from: %d, to: %d", from, to)
	}

	headers := make([]H, to-from)

	// As the requested range is [from; to),
	// check that (to-1) height in request is less than
	// the biggest header height in store.
	if to-1 > m.Height() {
		return nil, header.ErrNotFound
	}
	for i := range headers {
		headers[i] = m.Headers[from]
		from++
	}
	return headers, nil
}

func (m *Store[H]) Has(context.Context, header.Hash) (bool, error) {
	return false, nil
}

func (m *Store[H]) HasAt(_ context.Context, height uint64) bool {
	return height != 0 && m.HeadHeight >= height
}

func (m *Store[H]) Append(_ context.Context, headers ...H) error {
	for _, header := range headers {
		height := header.Height()
		m.Headers[height] = header
		if height > m.HeadHeight {
			m.HeadHeight = height
		}
		if height < m.TailHeight || m.TailHeight == 0 {
			m.TailHeight = height
		}
	}
	return nil
}<|MERGE_RESOLUTION|>--- conflicted
+++ resolved
@@ -82,8 +82,10 @@
 	return zero, header.ErrNotFound
 }
 
-<<<<<<< HEAD
 func (m *Store[H]) DeleteRange(ctx context.Context, from, to uint64) error {
+  m.HeaderMu.Lock()
+	defer m.HeaderMu.Unlock()
+  
 	if from >= to {
 		return fmt.Errorf("malformed range, from: %d, to: %d", from, to)
 	}
@@ -94,12 +96,6 @@
 
 	// Delete headers in the range [from:to)
 	for h := from; h < to; h++ {
-=======
-func (m *Store[H]) DeleteTo(ctx context.Context, to uint64) error {
-	m.HeaderMu.Lock()
-	defer m.HeaderMu.Unlock()
-	for h := m.TailHeight; h < to; h++ {
->>>>>>> aa5c4a61
 		_, ok := m.Headers[h]
 		if !ok {
 			continue
